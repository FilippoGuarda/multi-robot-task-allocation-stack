--- conflicted
+++ resolved
@@ -8,11 +8,7 @@
 from launch.actions import DeclareLaunchArgument, ExecuteProcess, IncludeLaunchDescription
 from launch.launch_description_sources import PythonLaunchDescriptionSource
 from launch_ros.actions import Node, PushRosNamespace
-<<<<<<< HEAD
 from launch.actions import GroupAction
-=======
-import yaml 
->>>>>>> e0eee711
 
 import argparse
 import time
@@ -40,11 +36,7 @@
     scenario_file = get_scenario_file_from_arguments(arguments)
     positions = get_robot_positions(scenario_file)
 
-<<<<<<< HEAD
-    robot_names = [f'robot{i + 1}' for i in range(len(positions))]  
-=======
     robot_names = [f'robot{i + 1}' for i in range(len(positions))]
->>>>>>> e0eee711
     poses = [{'x': LaunchConfiguration('x_pose', default=str(position[0])),
             'y': LaunchConfiguration('y_pose', default=str(position[1])),
             'z': LaunchConfiguration('z_pose', default='0.01'),
@@ -180,13 +172,8 @@
 
 def get_robot_positions(file):
     with open(file, 'r') as f:
-<<<<<<< HEAD
         scenario_setup = json.load(f) 
     positions = [] 
-=======
-        scenario_setup = yaml.safe_load(f)  # Also fixed: was json.load
-    positions = []  # Changed: removed the empty list
->>>>>>> e0eee711
     for robot in scenario_setup["agents"].values():
         print(f"Robot: {robot}")
         positions.append(robot["start"])
