import rclpy
from rclpy.node import Node
from rclpy.clock import Clock
from rclpy.executors import MultiThreadedExecutor
from nav2_simple_commander.robot_navigator import BasicNavigator

from geometry_msgs.msg import PoseStamped, PoseArray
<<<<<<< HEAD
from social_navigation_msgs.msg import Feedback, PoseStampedPair
=======
from social_navigation_msgs.msg import Feedback
from std_msgs.msg import Bool
>>>>>>> aea9bff0

import json
import math
import numpy as np
import sys
import argparse

DIST_THRES = 1
GOAL_REGION_RADIUS = 0.4 #0.25 #0.25 #0.5

def dist(c1, c2):
    return math.sqrt((c1[0] - c2[0]) ** 2 + (c1[1] - c2[1]) ** 2)

class GoalSetter(Node):
    def __init__(self, name=''):
        super().__init__(f'goal_setter_{name}')
        self.get_logger().info(f"goal_setter_{name} started!")
        if name != "":
            prefix = '/' + name
        else:
            prefix = ""

        self.clock = self.get_clock()
        self.actual_arrival_times = []

        self.subscriber = self.create_subscription( PoseArray, prefix + '/goal_sequence', self.goal_sequence_callback, 10 )

<<<<<<< HEAD
        # self.publisher_ = self.create_publisher(PoseStamped, prefix + '/goal_location', 1)
        self.publisher_ = self.create_publisher(PoseStampedPair, f'{prefix}/goal_location', 1)
=======
        self.publisher_ = self.create_publisher(PoseStamped, prefix + '/goal_location', 1)
        self.activity_publisher = self.create_publisher(Bool, f"{prefix}/active', 10")
>>>>>>> aea9bff0
        self.timer_period = 1.0
        self.goal_timer = self.create_timer(self.timer_period, self.publish_goal)
        self.feedback_timer = self.create_timer(self.timer_period, self.publish_feedback)
        self.name = name
        self.location_listener = self.create_subscription(PoseStamped, prefix + '/robot_location', self.listen_location_callback, 1)
        self.feedback_publisher = self.create_publisher(Feedback, prefix + '/feedback', 1)

        self.locs = []
        self.loc_idx = 0

        self.inactive = True
        self.goal_reached = True

    def goal_sequence_callback(self, msg):
        self.locs = [(pose.position.x, pose.position.y) for pose in msg.poses]
        print(f"{self.name} updated its goals: {self.locs}")

    def publish_goal(self):
        if self.loc_idx < len(self.locs):
            goal = self.locs[self.loc_idx]
            if self.loc_idx + 1 < len(self.locs):
                next_goal = self.locs[self.loc_idx + 1]
            else:
                next_goal = goal
            if self.goal_reached:
                msg = PoseStampedPair()
                current_waypoint = PoseStamped()
                current_waypoint.header.frame_id = "map"
                current_waypoint.header.stamp = self.get_clock().now().to_msg()
                rng = np.random.default_rng()
                current_waypoint.pose.position.x = float(goal[0]) + 2* GOAL_REGION_RADIUS * rng.random() - GOAL_REGION_RADIUS
                current_waypoint.pose.position.y = float(goal[1]) + 2* GOAL_REGION_RADIUS * rng.random() - GOAL_REGION_RADIUS
                current_waypoint.pose.position.z = 0.01
                current_waypoint.pose.orientation.x = 0.0
                current_waypoint.pose.orientation.y = 0.0
                current_waypoint.pose.orientation.z = 0.0
                current_waypoint.pose.orientation.w = 1.0
                
                next_waypoint = PoseStamped()
                next_waypoint.header.frame_id = "map"
                next_waypoint.header.stamp = self.get_clock().now().to_msg()
                rng = np.random.default_rng()
                if goal == next_goal:
                    next_waypoint.pose.position.x = current_waypoint.pose.position.x
                    next_waypoint.pose.position.y = current_waypoint.pose.position.y
                else:
                    next_waypoint.pose.position.x = float(next_goal[0]) + 2* GOAL_REGION_RADIUS * rng.random() - GOAL_REGION_RADIUS
                    next_waypoint.pose.position.y = float(next_goal[1]) + 2* GOAL_REGION_RADIUS * rng.random() - GOAL_REGION_RADIUS
                next_waypoint.pose.position.z = 0.01
                next_waypoint.pose.orientation.x = 0.0
                next_waypoint.pose.orientation.y = 0.0
                next_waypoint.pose.orientation.z = 0.0
                next_waypoint.pose.orientation.w = 1.0 

                msg.current_waypoint = current_waypoint
                msg.next_waypoint = next_waypoint
                self.publisher_.publish(msg)
                self.goal_reached = False
                self.inactive = False
                self.get_logger().info(f"Using non-build goal_setter. New goal sent: {msg}")
        else:
            self.inactive = True
            # else:
                # self.get_logger().info(f"Waiting for goal {goal} to be reached...")

    def listen_location_callback(self, msg):
        cur_loc = (msg.pose.position.x, msg.pose.position.y)
        if self.loc_idx < len(self.locs):
            if dist(self.locs[self.loc_idx], cur_loc) < DIST_THRES:
                current_clock = self.clock.now()
                self.actual_arrival_times.append(current_clock.nanoseconds * 1e-9)
                print(self.actual_arrival_times)
                self.loc_idx += 1
                self.goal_reached = True

    def publish_feedback(self):
        msg = Feedback()
        msg.timing_feedback = self.actual_arrival_times
        self.feedback_publisher.publish(msg)


def main(argv=None):
    # Get input file
    argv = rclpy.utilities.remove_ros_args()[1:]
    print(f"Arguments: {argv}")
    parser = argparse.ArgumentParser(
        description='Start robot goal setters'
    )
    parser.add_argument('-input_file', type=str, help='Scenario file')
    args = parser.parse_args(argv)

    # Pull number of robots
    with open(args.input_file, 'r') as f:
        scenario_setup = json.load(f)
    num_robots = len(list(scenario_setup["agents"].keys()))

    # Initialize Nodes
    rclpy.init()
    executor = MultiThreadedExecutor()
    goal_publishers = []
    for i in range(1, num_robots + 1):
        name = f"robot{i}"
        goal_publisher = GoalSetter(name=name)
        goal_publishers.append(goal_publisher)
        executor.add_node(goal_publisher)
    executor.spin()

    # Clean up
    for node in goal_publishers:
        node.destroy_node()
    rclpy.shutdown() 

if __name__ == '__main__':
    main()<|MERGE_RESOLUTION|>--- conflicted
+++ resolved
@@ -5,12 +5,8 @@
 from nav2_simple_commander.robot_navigator import BasicNavigator
 
 from geometry_msgs.msg import PoseStamped, PoseArray
-<<<<<<< HEAD
 from social_navigation_msgs.msg import Feedback, PoseStampedPair
-=======
-from social_navigation_msgs.msg import Feedback
 from std_msgs.msg import Bool
->>>>>>> aea9bff0
 
 import json
 import math
@@ -38,13 +34,8 @@
 
         self.subscriber = self.create_subscription( PoseArray, prefix + '/goal_sequence', self.goal_sequence_callback, 10 )
 
-<<<<<<< HEAD
-        # self.publisher_ = self.create_publisher(PoseStamped, prefix + '/goal_location', 1)
+        self.activity_publisher = self.create_publisher(Bool, f"{prefix}/active', 10")
         self.publisher_ = self.create_publisher(PoseStampedPair, f'{prefix}/goal_location', 1)
-=======
-        self.publisher_ = self.create_publisher(PoseStamped, prefix + '/goal_location', 1)
-        self.activity_publisher = self.create_publisher(Bool, f"{prefix}/active', 10")
->>>>>>> aea9bff0
         self.timer_period = 1.0
         self.goal_timer = self.create_timer(self.timer_period, self.publish_goal)
         self.feedback_timer = self.create_timer(self.timer_period, self.publish_feedback)
