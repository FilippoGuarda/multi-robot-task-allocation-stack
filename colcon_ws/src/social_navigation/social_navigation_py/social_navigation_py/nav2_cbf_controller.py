import rclpy
from rclpy.node import Node

<<<<<<< HEAD
from social_navigation_msgs.msg import HumanStates, RobotClosestObstacle, PoseStampedPair
=======
from social_navigation_msgs.msg import HumanStates, RobotClosestObstacle, RobotCluster
>>>>>>> aea9bff0
from geometry_msgs.msg import Twist
from geometry_msgs.msg import PoseStamped, Pose, TransformStamped
from nav_msgs.msg import Odometry
from nav_msgs.msg import Path
from std_msgs.msg import Bool
# from geometry_msgs.msg import Point
from tf2_ros.transform_broadcaster import TransformBroadcaster

# from cbf_controller import cbf_controller
from .utils.cbf_obstacle_controller import cbf_controller
import numpy as np
# import jax.numpy as jnp

from nav2_simple_commander.robot_navigator import BasicNavigator, TaskResult

class RobotController(Node):

    def __init__(self):
        super().__init__(f'robot_controller')
        # Get inputs
        self.declare_parameter('robot_name', rclpy.Parameter.Type.STRING)
        self.declare_parameter('robot_list', rclpy.Parameter.Type.STRING_ARRAY)
        robot_name_param, robot_list_param = self.get_parameter('robot_name'), self.get_parameter('robot_list')
        self.name, self.other_robots = robot_name_param.value, robot_list_param.value
        self.get_logger().info(f"Other robots: {self.other_robots}")

        # Define topic prefix
        if self.name != "":
            self.prefix = "/" + self.name
            self.priority = int(self.name[-1])
        else:
            self.prefix = ""
            self.priority = 1
        all_robots = [self.name] + self.other_robots
        self.robot_priorities = dict(zip(all_robots, [int(name[-1]) for name in all_robots])) # THIS WILL BREAK WITH MORE THAN 9 ROBOTS
        self.get_logger().info(f'Robot prefix: {self.prefix}')

        self.new_odom_name = f"{self.name}_new_odom"

        self.robot_state = np.array([10,10,0.0, 0.1]).reshape(-1,1)
        self.robot_pos = np.array([self.robot_state[0], self.robot_state[1]])

        # Obstacles
        self.num_obstacles = 12 # exact
        self.obstacle_states = np.zeros((2,self.num_obstacles))

        # Dynamic Obstacles
        self.num_other_robots = len(self.other_robots) # exact
        self.num_humans = 2 # upper bound
        self.num_dynamic_obstacles = self.num_other_robots + self.num_humans
        self.other_robot_states = 100*np.ones((2,self.num_other_robots))
        self.other_robot_states_prev = np.zeros((2,self.num_other_robots))
        self.other_robot_states_dot = np.zeros((2,self.num_other_robots))
        self.distance_to_other_robots = 100*np.ones((self.num_other_robots,1))
        self.connected_robots = []
        self.human_states = 100*np.ones((2,self.num_humans))
        self.human_states_prev = np.zeros((2,self.num_humans))
        self.human_states_dot = np.zeros((2,self.num_humans))

        # Parameters
<<<<<<< HEAD
        # self.robot_radius = 0.18 #0.2 #0.18
        self.robot_radius = 0.12
        # self.robot_radius = 0.25
        self.print_count = 0

        # self.timer_period = 0.05#0.05 # seconds
        self.timer_period = 0.1
        self.time_step = self.timer_period
=======
        self.robot_radius = 0.12 # Previous values have been 0.2 and 0.18
        self.min_robot_to_robot = 4
        self.replan_count = 0
        self.print_count = 0

        self.timer_period_s = 0.05
>>>>>>> aea9bff0
        self.goal = np.array([0,0]).reshape(-1,1)
        
        #Controller
        self.control_prev  = np.array([0.0,0.0])
        self.controller = cbf_controller( self.robot_state, self.num_dynamic_obstacles, self.num_obstacles, 1.0, 2.0)

        # Call once to initiate JAX JIT
        self.controller_id = 0
        dummy_time_step = self.timer_period_s
        if self.controller_id == 0:
            self.dynamic_obstacle_states_valid, self.human_states_valid, self.all_other_robot_states_valid = True, True, True
            self.update_dynamic_obstacles()
            self.controller.policy_cbf(self.robot_state, self.goal, self.robot_radius, self.dynamic_obstacle_states, self.dynamic_obstacle_states_dot, self.obstacle_states, dummy_time_step)
        elif self.controller_id == 1:
            self.controller.policy_nominal(self.robot_state, self.goal, dummy_time_step)

        # Subscribers
        self.humans_state_sub = self.create_subscription( HumanStates, '/human_states', self.human_state_callback, 10 )
        self.other_robot_state_sub = { robot: self.create_subscription( Odometry,  f'/{robot}/odom', self.make_other_robot_state_callback(i), 10) for i, robot in enumerate(self.other_robots) } 
        self.robot_state_subscriber = self.create_subscription( Odometry, self.prefix + '/odom', self.robot_state_callback, 10 )
        self.obstacle_subscriber = self.create_subscription( RobotClosestObstacle, self.prefix + '/robot_closest_obstacles', self.obstacle_callback, 10 )
        self.plan_init_sub = self.create_subscription( Bool, '/planner_init', self.controller_plan_init_callback, 10 )
<<<<<<< HEAD
        # self.goal_listener = self.create_subscription( PoseStamped, self.prefix + '/goal_location', self.new_goal_callback, 1 )
        self.goal_subscriber = self.create_subscription(PoseStampedPair, f'{self.prefix}/goal_location', self.new_goal_callback, 1)
        # self.goal_listener = self.create_subscription( PoseStamped, prefix + '/goal_location', self.new_goal_callback, 1 )
        self.new_goal_poses = None
=======
        self.goal_listener = self.create_subscription( PoseStamped, self.prefix + '/goal_location', self.new_goal_callback, 1 )
        self.cluster_sub = { robot : self.create_subscription(RobotCluster, f'{robot}/cluster', self.make_cluster_callback(i), 10) for i, robot in enumerate(self.other_robots)}
        self.activity_sub = self.create_subscrption(Bool, f'{self.prefix}/active', self.status_callback, 10)

        self.new_goal_pose = None
>>>>>>> aea9bff0
        self.human_states_valid = False
        self.all_other_robot_states_valid = False
        self.other_robot_states_valid = [False] * self.num_other_robots
        self.robot_state_valid = False
        self.path_active = False
        self.obstacles_valid = False
        self.pose_init = False
        self.goal_init = False
        self.initial_goal = True
        self.planner_init = False
        self.error_count = 0
        self.h_min_dyn_obs_count = 0
        self.h_min_obs_count = 0
        self.finalized_each_cluster = [False] * self.num_other_robots
        self.finalized_cluster = False
        self.robot_cluster = (self.name, [self.name])
        self.other_robots_clusters = [(robot, [robot]) for robot in self.other_robots]

        # Publishers
        self.robot_command_pub = self.create_publisher( Twist, self.prefix + '/cmd_vel', 10 )
        self.nav2_path_publisher = self.create_publisher( Path, self.prefix + '/plan', 1)
        self.robot_local_goal_pub = self.create_publisher( PoseStamped, self.prefix + '/local_goal', 1)
        self.robot_location_pub = self.create_publisher( PoseStamped, self.prefix + '/robot_location', 1)
        self.robot_new_odom_pub = self.create_publisher(Odometry, f"{self.prefix}/new_odom", 10)
        self.robot_cluster_pub = self.create_publisher(RobotCluster, f"{self.prefix}/cluster", 10)
        
        # Frame broadcaster
        self.robot_tf_broadcaster = TransformBroadcaster(self)

        # Connect to planner
        self.navigator = BasicNavigator()
        self.path = Path()
        
        # Start controller
        self.time_prev = self.get_clock().now().nanoseconds
        self.get_logger().info(f"Current time: {self.time_prev}")
        self.controller_timer = self.create_timer(self.timer_period_s, self.run_controller)
        self.nearby_robots_timer = self.create_timer(self.timer_period_s * 20, self.nearby_robots)
        self.get_logger().info("User Controller is ONLINE")

    def update_dynamic_obstacles(self):
        if self.human_states_valid and self.all_other_robot_states_valid and self.dynamic_obstacle_states_valid:
            self.dynamic_obstacle_states = np.hstack((self.other_robot_states, self.human_states))
            self.dynamic_obstacle_states_prev = np.hstack((self.other_robot_states_prev, self.human_states_prev))
            self.dynamic_obstacle_states_dot = np.hstack((self.other_robot_states_dot, self.human_states_dot))
            self.dynamic_obstacle_states_valid = True
        
    def controller_plan_init_callback(self, msg):
        self.planner_init = msg.data

    def human_state_callback(self, msg):
        self.human_states_prev = np.copy(self.human_states)
        for i in range( len(msg.states) ):
            self.human_states[:,i] = np.array([ msg.states[i].position.x, msg.states[i].position.y ])
            self.human_states_dot[:,i] = np.array([ msg.velocities[i].linear.x, msg.velocities[i].linear.y ])
        self.human_states_valid = True
        self.update_dynamic_obstacles()

    def make_other_robot_state_callback(self, index):
        def other_robot_state_callback(msg):
            self.other_robot_states_prev = np.copy(self.other_robot_states)
            position = msg.pose.pose.position
            other_robot_pos = np.array([position.x, position.y])
            self.other_robot_states[:,index] = other_robot_pos
            # self.get_logger().info(f"Calculated distance between {self.name} and {self.other_robots[index]}: {np.linalg.norm(other_robot_pos - self.robot_pos)}")
            # if self.print_count > 10:
            #     self.get_logger().info(f"Current robot position: {self.robot_pos}")
            #     self.get_logger().info(f"Difference between robots: {other_robot_pos.reshape((2,1)) - self.robot_pos.reshape((2,1))}")
            self.distance_to_other_robots[index] = np.linalg.norm(other_robot_pos.reshape((2,1)) - self.robot_pos.reshape((2,1)))
            # if self.print_count > 10:
            #     self.get_logger().info(f"Distance to other robot: {np.linalg.norm(other_robot_pos.reshape((2,1)) - self.robot_pos.reshape((2,1)))}")
            velocity = msg.twist.twist.linear
            self.other_robot_states_dot[:, index] = np.array([velocity.x, velocity.y])
            self.other_robot_states_valid[index] = True
            self.all_other_robot_states_valid = all(self.other_robot_states_valid)
            self.update_dynamic_obstacles()
        return other_robot_state_callback
    
    def make_cluster_callback(self, index):
        def cluster_callback(msg):
            if self.name in msg.cluster and sorted(msg.cluster) == sorted(self.robot_cluster[1]) and self.robot_cluster[0] == msg.leader:
                self.finalized_each_cluster[index] = True
            elif self.name in msg.cluster:
                self.get_logger().info(f"{self.name} has a mis-matched cluster or is not the leader.")
                self.finalized_each_cluster[index] = False
            elif self.name not in msg.cluster and self.other_robots[index] in self.robot_cluster[1]:
                self.get_logger().info(f"{self.name}' cluster has not finalized")
                self.finalized_each_cluster[index] = False
            else:
                self.finalized_each_cluster[index] = True
            self.other_robots_clusters[index] = (msg.leader, msg.cluster)
            self.finalized_cluster = all(self.finalized_each_cluster)
        return cluster_callback

    def robot_state_callback(self, msg):
        self.robot_state = np.array(  [msg.pose.pose.position.x, msg.pose.pose.position.y, 2 * np.arctan2( msg.pose.pose.orientation.z, msg.pose.pose.orientation.w ), msg.twist.twist.linear.x]  ).reshape(-1,1)
        self.robot_pos = np.array([self.robot_state[0], self.robot_state[1]])
        if self.print_count > 10:
            # print(f"Current robot state: {self.robot_state}")
            self.print_count = 0
        else:
            self.print_count += 1
        self.robot_state_valid = True

        # Publish secondary odometry that will be transformed to current robot position
        new_msg = Odometry()
        new_msg = msg
        new_msg.header.frame_id = 'map'
        new_msg.child_frame_id = self.new_odom_name
        self.robot_new_odom_pub.publish(new_msg)

        # Publish pose as transform for new odometry
        tf = TransformStamped()
        tf.header.frame_id = 'map'
        tf.header.stamp = self.get_clock().now().to_msg()
        tf.child_frame_id = self.new_odom_name
        tf.transform.translation.x = msg.pose.pose.position.x
        tf.transform.translation.y = msg.pose.pose.position.y
        tf.transform.translation.z = msg.pose.pose.position.z
        tf.transform.rotation = msg.pose.pose.orientation
        self.robot_tf_broadcaster.sendTransform(tf)
        
    def obstacle_callback(self, msg):
        self.obstacle_states_temp = 100*np.ones((2,self.num_obstacles))
        for i in range(min(msg.num_obstacles, self.num_obstacles)):
            self.obstacle_states_temp[:,i] = np.array([ msg.obstacle_locations[i].x, msg.obstacle_locations[i].y ])
        self.obstacle_states = np.copy(self.obstacle_states_temp)
        self.obstacles_valid = True

    def new_goal_callback(self, msg):
<<<<<<< HEAD
        msg.current_waypoint.header.stamp = self.navigator.get_clock().now().to_msg()
        self.new_goal_poses = msg
        if (msg.current_waypoint.pose != msg.next_waypoint.pose):
            self.goal_init = False
            self.path_active = False
        print(f"{self.name} received new goals: {msg}")
=======
        msg.header.stamp = self.navigator.get_clock().now().to_msg()
        self.new_goal_pose = msg
        self.goal_init = False
        print(f"{self.name} received new goal: {msg}")

    def status_callback(self, msg):
        self.active = msg.data
>>>>>>> aea9bff0
    
    def run_controller(self):
        if self.print_count > 100:
            print(f"Planner init: {self.planner_init}")  
        if not self.planner_init:
            return

        # # Get current position and publish
        current_pose = PoseStamped()
        current_pose.header.frame_id = 'map'
        current_pose.header.stamp = self.navigator.get_clock().now().to_msg()
        current_pose.pose.position.x = self.robot_state[0,0]
        current_pose.pose.position.y = self.robot_state[1,0]
        current_pose.pose.orientation.w = np.cos( self.robot_state[2,0]/2 )
        current_pose.pose.orientation.z = np.sin( self.robot_state[2,0]/2 )
        self.robot_location_pub.publish(current_pose)

        # if self.print_count > 10:
        #     self.navigator.setInitialPose(current_pose)


        # set goal for first time
        # if self.print_count > 100:
        # print(f"goal_init: {self.goal_init}")
        # print(f"new_goal_pose: {self.new_goal_poses}")
        # if (not self.goal_init or self.replan_count > 100) and self.new_goal_pose is not None:
        if not self.path_active:
            control = Twist()
            control.linear.x = 0.0
            control.angular.z = 0.0
            self.robot_command_pub.publish(control)
        if not self.goal_init and self.new_goal_poses is not None:
            # print(self.robot_state_valid, self.human_states_valid, self.obstacles_valid)
            if (self.robot_state_valid and self.human_states_valid and self.obstacles_valid):
                # if self.print_count > 100:
                #     print("Start planning...")
                goal = self.new_goal_poses.current_waypoint
                self.goal_pose = goal
                self.goal = np.array([ goal.pose.position.x, goal.pose.position.y ]).reshape(-1,1)
                # Get current position and publish
                # initial_pose = PoseStamped()
                # initial_pose.header.frame_id = 'map'
                # initial_pose.header.stamp = self.navigator.get_clock().now().to_msg()
                # initial_pose.pose.position.x = self.robot_state[0,0]
                # initial_pose.pose.position.y = self.robot_state[1,0]
                # initial_pose.pose.orientation.w = np.cos( self.robot_state[2,0]/2 )
                # initial_pose.pose.orientation.z = np.sin( self.robot_state[2,0]/2 )
                # if self.print_count > 10:
                #     print(f"Initial pose: {current_pose.pose.position}")
                if self.initial_goal:
                    # self.navigator.waitUntilNav2Active()
                    success = False
                    tries = 0
                    while not success:
                        try:
                            self.navigator.setInitialPose(current_pose)
                            path = self.navigator.getPath(current_pose, self.goal_pose) # replace with naman's planner
                            # if self.print_count > 10:
                            #     print(f"Should be initial pose: {path.poses[0].pose.position}")
                            #     print(f"Requested initial pose: {initial_pose.pose.position}")
                            assert path is not None
                            initial_pose_close_x = abs(path.poses[0].pose.position.x - current_pose.pose.position.x) < 0.05
                            initial_pose_close_y = abs(path.poses[0].pose.position.y - current_pose.pose.position.y) < 0.05
                            goal_pose_close_x = abs(path.poses[-1].pose.position.x - self.goal_pose.pose.position.x) < 0.05
                            goal_pose_close_y = abs(path.poses[-1].pose.position.y - self.goal_pose.pose.position.y) < 0.05
                            assert initial_pose_close_x and initial_pose_close_y and goal_pose_close_x and goal_pose_close_y
                            # print(f"Updated {self.name}'s path")
                            # if close_x and close_y:
                            self.path = path
                            self.path2 = path
                            # self.nav2_path_publisher.publish(self.path)
                            success = True
                            self.initial_goal = False
                            return
                        except Exception as e:
                            # print(f"Trying to find path again")
                            success = False
                        tries += 1

                success = False
                tries = 0
                while not self.initial_goal and not success:
                    next_goal = self.new_goal_poses.next_waypoint
                    # self.goal = np.array([ goal.pose.position.x, goal.pose.position.y ]).reshape(-1,1)
                    # Get current position and publish
                    start_pose = self.new_goal_poses.current_waypoint
                    # start_pose = PoseStamped()
                    # start_pose.header.frame_id = 'map'
                    # start_pose.header.stamp = self.navigator.get_clock().now().to_msg()
                    # start_pose.pose.position.x = self.robot_state[0,0]
                    # start_pose.pose.position.y = self.robot_state[1,0]
                    # start_pose.pose.orientation.w = np.cos( self.robot_state[2,0]/2 )
                    # start_pose.pose.orientation.z = np.sin( self.robot_state[2,0]/2 )
                    # if self.print_count > 10:
                    #     print(f"Initial pose: {current_pose.pose.position}")
                    # self.navigator.clearGlobalCostmap()
                    self.navigator.setInitialPose(start_pose)
                    # self.navigator.waitUntilNav2Active()
                    try:
                        path = self.navigator.getPath(start_pose, next_goal) # replace with naman's planner
                        # if self.print_count > 10:
                        #     print(f"Should be initial pose: {path.poses[0].pose.position}")
                        #     print(f"Requested initial pose: {initial_pose.pose.position}")
                        assert path is not None
                        initial_pose_close_x = abs(path.poses[0].pose.position.x - start_pose.pose.position.x) < 0.05
                        initial_pose_close_y = abs(path.poses[0].pose.position.y - start_pose.pose.position.y) < 0.05
                        goal_pose_close_x = abs(path.poses[-1].pose.position.x - next_goal.pose.position.x) < 0.05
                        goal_pose_close_y = abs(path.poses[-1].pose.position.y - next_goal.pose.position.y) < 0.05
                        assert initial_pose_close_x and initial_pose_close_y and goal_pose_close_x and goal_pose_close_y
                        print(f"Updated {self.name}'s path")
                        # if close_x and close_y:
                        self.path.poses = self.path2.poses + path.poses
                        self.path2 = path
                        # self.nav2_path_publisher.publish(self.path)
                        self.path_active = True
                        self.goal_init = True
                        success = True
                        self.new_goal_poses = None
                        self.initial_goal = False
                        return
                    except Exception as e:
                        # print(f"Trying to find path again")
                        success = False
                    tries += 1 
            
        # Get next waypoint to follow from given path. It finds the next waypoint that is atleast 1 m away and removes the waypoints occurring before this 1 m point
        if (self.path_active and (self.robot_state_valid and self.human_states_valid and self.obstacles_valid)):
            # Select closest waypoint from received path
            assert np.array([self.path.poses[0].pose.position.x, self.path.poses[0].pose.position.y]) is not None
            goal = np.array([self.path.poses[0].pose.position.x, self.path.poses[0].pose.position.y]).reshape(-1,1)
            while (np.linalg.norm(goal[:,0] - self.robot_state[0:2,0])<0.5):#0.8
                if len(self.path.poses)>1:
                    self.path.poses = self.path.poses[1:]
                    assert np.array([self.path.poses[0].pose.position.x, self.path.poses[0].pose.position.y]) is not None
                    goal = np.array([self.path.poses[0].pose.position.x, self.path.poses[0].pose.position.y]).reshape(-1,1)
                else:
                    break
            
            # if self.print_count > 10:
            #     print(f"{self.name}'s Current goal: {goal}")

            # Publish path for visualization (no other use)
            self.nav2_path_publisher.publish(self.path)
            goal_msg = PoseStamped()
            goal_msg.pose.position.x = goal[0,0]
            goal_msg.pose.position.y = goal[1,0]
            goal_msg.pose.position.z = 0.0
            if len(self.path.poses)>1:
                theta = np.arctan2( self.path.poses[1].pose.position.y - self.path.poses[0].pose.position.y, self.path.poses[1].pose.position.x - self.path.poses[0].pose.position.x )
                goal_msg.pose.orientation.z = np.sin( theta/2 )
                goal_msg.pose.orientation.w = np.cos( theta/2 )
            goal_msg.header.frame_id = "map"
            goal_msg.header.stamp = self.navigator.get_clock().now().to_msg()
            self.robot_local_goal_pub.publish( goal_msg )
            
            t_new = self.get_clock().now().nanoseconds
            dt = (t_new - self.time_prev)/10**9
            # self.get_logger().info(f"dt: {dt}")
            try:                
                if self.controller_id == 0:
                    speed, omega, h_dyn_obs_min, h_obs_min = self.controller.policy_cbf( self.robot_state, goal, self.robot_radius, self.dynamic_obstacle_states, self.dynamic_obstacle_states_dot, self.obstacle_states, dt )
                elif self.controller_id == 1:
                    speed, omega, h_dyn_obs_min, h_obs_min = self.controller.policy_nominal( self.robot_state, goal, dt )
                
                # Check if any collision constraints violated
                if h_dyn_obs_min < -0.01:
                    self.h_min_dyn_obs_count += 1
                    self.get_logger().info(f"dynamic obstacle violate: {self.h_min_dyn_obs_count}")
                if h_obs_min < -0.01:
                    self.h_min_obs_count += 1
                    self.get_logger().info(f"obstacle violate: {self.h_min_obs_count}")
            except Exception as e:
<<<<<<< HEAD
                speed = 0.0 %self.control_prev[0]  #0.0
                omega = 0.0 %self.control_prev[1]  #0.0
=======
                speed = self.control_prev[0]
                omega = self.control_prev[1]
                speed = 0.0 ##
                omega = 0.0 ##
>>>>>>> aea9bff0
                self.error_count = self.error_count + 1
                print(f"ERROR ******************************** count: {self.error_count} {e}")
                
            self.time_prev = t_new

            ############## Publish Control Input ###################
            control = Twist()
            if not self.finalized_cluster:
                self.get_logger().info(f"{self.name}'s cluster has not been finalized")
                control.linear.x = 0.0
                control.angular.z = 0.0
            elif (self.finalized_cluster and self.name != self.robot_cluster[0]):
                self.get_logger().info(f"{self.name} is not the leader.")
                control.linear.x = 0.0
                control.angular.z = 0.0
            else:
                control.linear.x = speed
                control.angular.z = omega
            self.robot_command_pub.publish(control)
<<<<<<< HEAD
        else:
            control = Twist()
            control.linear.x = 0.0
            control.angular.z = 0.0
            self.robot_command_pub.publish(control)
        
=======
            self.replan_count += 1

    def nearby_robots(self):
        # nearby = lambda i: True if self.distance_to_other_robots[i] < self.min_robot_to_robot else False
        neighbors = []
        for i in range(len(self.other_robots)):
            # self.get_logger().info(f"Distance to other robot: {self.distance_to_other_robots[i]}")
            if self.distance_to_other_robots[i] < self.min_robot_to_robot:
                neighbors.append(i)
        # self.get_logger().info(f"Positions of other robots: {self.other_robot_states}")
        # self.connected_robots = [robot for i, robot in enumerate(self.other_robots) if nearby(i)]
        # self.get_logger().info(f"Robot {self.name} close to {connected_robots}")
        cluster_set = set()
        self.get_logger().info(f"{self.name}'s neighborhood: {[self.other_robots[i] for i in neighbors]}")
        for i in neighbors:
            cluster_set.update(self.other_robots_clusters[i][1])
        cluster_set.update([self.name])
        cluster = list(cluster_set)
        active_cluster = [robot for robot in cluster if self.robot_status[robot]]
        cluster_priorities = [self.robot_priorities[robot] for robot in active_cluster]
        if len(cluster) > 1:
            leader = cluster[np.argmax(cluster_priorities)]
        else:
            leader = cluster[np.argmax]
        self.robot_cluster = (leader, cluster)

        msg = RobotCluster()
        msg.leader = leader
        msg.active = self.active
        msg.cluster = cluster
        self.robot_cluster_pub.publish(msg)
        self.get_logger().info(f"{self.name}'s cluster: {self.robot_cluster[1]} with leader {leader}.")
>>>>>>> aea9bff0
    

def main(args=None):
    rclpy.init(args=args)
    robot_controller = RobotController()
    rclpy.spin(robot_controller)
    rclpy.shutdown()
    

if __name__ == '__main__':
    main()<|MERGE_RESOLUTION|>--- conflicted
+++ resolved
@@ -1,11 +1,7 @@
 import rclpy
 from rclpy.node import Node
 
-<<<<<<< HEAD
-from social_navigation_msgs.msg import HumanStates, RobotClosestObstacle, PoseStampedPair
-=======
-from social_navigation_msgs.msg import HumanStates, RobotClosestObstacle, RobotCluster
->>>>>>> aea9bff0
+from social_navigation_msgs.msg import HumanStates, RobotClosestObstacle, RobotCluster, PoseStampedPair
 from geometry_msgs.msg import Twist
 from geometry_msgs.msg import PoseStamped, Pose, TransformStamped
 from nav_msgs.msg import Odometry
@@ -66,23 +62,11 @@
         self.human_states_dot = np.zeros((2,self.num_humans))
 
         # Parameters
-<<<<<<< HEAD
-        # self.robot_radius = 0.18 #0.2 #0.18
-        self.robot_radius = 0.12
-        # self.robot_radius = 0.25
-        self.print_count = 0
-
-        # self.timer_period = 0.05#0.05 # seconds
-        self.timer_period = 0.1
-        self.time_step = self.timer_period
-=======
         self.robot_radius = 0.12 # Previous values have been 0.2 and 0.18
         self.min_robot_to_robot = 4
         self.replan_count = 0
         self.print_count = 0
-
         self.timer_period_s = 0.05
->>>>>>> aea9bff0
         self.goal = np.array([0,0]).reshape(-1,1)
         
         #Controller
@@ -105,18 +89,11 @@
         self.robot_state_subscriber = self.create_subscription( Odometry, self.prefix + '/odom', self.robot_state_callback, 10 )
         self.obstacle_subscriber = self.create_subscription( RobotClosestObstacle, self.prefix + '/robot_closest_obstacles', self.obstacle_callback, 10 )
         self.plan_init_sub = self.create_subscription( Bool, '/planner_init', self.controller_plan_init_callback, 10 )
-<<<<<<< HEAD
-        # self.goal_listener = self.create_subscription( PoseStamped, self.prefix + '/goal_location', self.new_goal_callback, 1 )
         self.goal_subscriber = self.create_subscription(PoseStampedPair, f'{self.prefix}/goal_location', self.new_goal_callback, 1)
-        # self.goal_listener = self.create_subscription( PoseStamped, prefix + '/goal_location', self.new_goal_callback, 1 )
-        self.new_goal_poses = None
-=======
-        self.goal_listener = self.create_subscription( PoseStamped, self.prefix + '/goal_location', self.new_goal_callback, 1 )
         self.cluster_sub = { robot : self.create_subscription(RobotCluster, f'{robot}/cluster', self.make_cluster_callback(i), 10) for i, robot in enumerate(self.other_robots)}
         self.activity_sub = self.create_subscrption(Bool, f'{self.prefix}/active', self.status_callback, 10)
 
-        self.new_goal_pose = None
->>>>>>> aea9bff0
+        self.new_goal_poses = None
         self.human_states_valid = False
         self.all_other_robot_states_valid = False
         self.other_robot_states_valid = [False] * self.num_other_robots
@@ -247,22 +224,15 @@
         self.obstacles_valid = True
 
     def new_goal_callback(self, msg):
-<<<<<<< HEAD
         msg.current_waypoint.header.stamp = self.navigator.get_clock().now().to_msg()
         self.new_goal_poses = msg
         if (msg.current_waypoint.pose != msg.next_waypoint.pose):
             self.goal_init = False
             self.path_active = False
         print(f"{self.name} received new goals: {msg}")
-=======
-        msg.header.stamp = self.navigator.get_clock().now().to_msg()
-        self.new_goal_pose = msg
-        self.goal_init = False
-        print(f"{self.name} received new goal: {msg}")
 
     def status_callback(self, msg):
         self.active = msg.data
->>>>>>> aea9bff0
     
     def run_controller(self):
         if self.print_count > 100:
@@ -400,9 +370,6 @@
                     goal = np.array([self.path.poses[0].pose.position.x, self.path.poses[0].pose.position.y]).reshape(-1,1)
                 else:
                     break
-            
-            # if self.print_count > 10:
-            #     print(f"{self.name}'s Current goal: {goal}")
 
             # Publish path for visualization (no other use)
             self.nav2_path_publisher.publish(self.path)
@@ -435,15 +402,8 @@
                     self.h_min_obs_count += 1
                     self.get_logger().info(f"obstacle violate: {self.h_min_obs_count}")
             except Exception as e:
-<<<<<<< HEAD
-                speed = 0.0 %self.control_prev[0]  #0.0
-                omega = 0.0 %self.control_prev[1]  #0.0
-=======
-                speed = self.control_prev[0]
-                omega = self.control_prev[1]
-                speed = 0.0 ##
-                omega = 0.0 ##
->>>>>>> aea9bff0
+                speed = 0.0
+                omega = 0.0
                 self.error_count = self.error_count + 1
                 print(f"ERROR ******************************** count: {self.error_count} {e}")
                 
@@ -463,15 +423,11 @@
                 control.linear.x = speed
                 control.angular.z = omega
             self.robot_command_pub.publish(control)
-<<<<<<< HEAD
         else:
             control = Twist()
             control.linear.x = 0.0
             control.angular.z = 0.0
             self.robot_command_pub.publish(control)
-        
-=======
-            self.replan_count += 1
 
     def nearby_robots(self):
         # nearby = lambda i: True if self.distance_to_other_robots[i] < self.min_robot_to_robot else False
@@ -503,7 +459,6 @@
         msg.cluster = cluster
         self.robot_cluster_pub.publish(msg)
         self.get_logger().info(f"{self.name}'s cluster: {self.robot_cluster[1]} with leader {leader}.")
->>>>>>> aea9bff0
     
 
 def main(args=None):
