## Hardware requirements
- NVIDIA discrete GPU (for gazbeo)
- Diplay should use NVIDA and not integrated graphics
- Docker installed (docker and nvidia-docker)
- https://docs.docker.com/engine/install/ubuntu/
- https://docs.nvidia.com/datacenter/cloud-native/container-toolkit/latest/install-guide.html

## Installation
This documentation is for `main` branch of `multi-robot-task-allocation-stack` repository and of this repository.

To setup the SMrTa task allocator, first add the submodules running
```
git submodule init
git submodule update
cd colcon_ws/src/social_navigation/social_navigation_py/social_navigation_py/SMrTa
git submodule init
git submodule update
```

Then install the [bitwuzla](https://github.com/bitwuzla/bitwuzla/blob/main/docs/install.rst) Python bindings dependencies. Bitwuzla can be installed by running

```
sh setup_bitwuzla.sh
```
from the SMrTa folder.

Then to build the environment, run
```
<<<<<<< HEAD
# For WSL2
COMPOSE_PROFILES=wsl docker-compose up 
# For Linux
COMPOSE_PROFILES=linux docker-compose up 

docker compose up -d
docker exec -it multi-robot-task-allocation-stack-ros-1 bash
=======
docker compose --profile <service> build
docker compose --profile <service> up -d
docker exec -it docker-ros-<service>-1 bash
>>>>>>> 8093ace8
```
from the highest level of the repository where `<service>` is `ubuntu` or `wsl` depending on your operating system.

Now, you have to first build the colcon (ROS2) workspace. Navigate to
```
cd /home/colcon_ws
colcon build --symlink-install
```
Note sometimes ROS does not figure out package dependency order properly when multiple ROS packages are present. In this case, it may take multiple runs of colcon build to be successful. If one error is shown, after this step, you can still proceed successfully.

Now source the installed packages with following command
```
source install/local_setup.bash
```
Finally, to give docker environment permission to use graphics of hist machine, run the following command **from host machine**
```
xhost +
```

## Customization
Choose nominal controller gains and CBF parameters in `cbf_obstacle_controller.py`.

To change the number of controllers that are started, change the case config file in `multi_cbf.launch.py` to your config file or change the name of the file to `case_config.yaml`

## Running the Code
Then run the code in the following sequence. To aid in implementation, several aliases are defined in the `~/.bashrc` file upon docker build. Six terminals will be needed; run the docker exec command in each terminal. Wait for each of the below commands to complete before running the next.

1. To launch the gazebo environment with the robot inside it

```
rgazebo input_file:=<path_to_setup_file>
```
Example:
```
rgazebo input_file:=/home/colcon_ws/src/social_navigation/social_navigation_py/social_navigation_py/robot_setup_6.json
```
Note: After this step, the Gazebo environment should the robots (which are in the middle of blue circles). Upon start-up, the robot installation will occasionally fail. If this occurs, exit and rerun the above command.

2. To launch the ROS2 navigation stack (to use its planners)
```
rnav2
```

3. To start humans moving
```
rsfm
```
Further humans can be added by adding in or uncommenting "actors" in the world file under colcon_ws/src/social_navigation/social_navigation/worlds.

4. To launch multiple robotic agent navigation stacks
```
ros2 launch aws_robomaker_hospital_world main.launch.py input_file:=<path_to_setup_file>
```
Example:
```
ros2 launch aws_robomaker_hospital_world main.launch.py input_file:=/home/colcon_ws/src/social_navigation/social_navigation_py/social_navigation_py/robot_setup_6.json
```
Note: After this step, the rviz environment should include an arrow for each robot and colored buffers around the walls. If it does not, rerun this command.

5. To launch the navigation stack wrapper
```
rcplan --ros-args -p "robots:=<list_of_robot_names>"
```
Example:
```
rcplan --ros-args -p "robots:=["robot1", "robot2", "robot3", "robot4", "robot5", "robot6"]"
```

6. To launch the room queues
```
rqueues
```

7. **This will start moving the robots.** For task allocation and high-level path planning for a set of agents:
```
rcdis -p input_file:=<setup_file>
```
Example:
```
rcdis -p input_file:=/home/colcon_ws/src/social_navigation/social_navigation_py/social_navigation_py/robot_setup_6.json
```
The default implemented task allocator is the SMrTa approach which can be found [here](https://arxiv.org/pdf/2403.11737).

## Experiments

To run the experiment included in our paper, run the examples from the 6 steps above. Calculation time data can be processed afterwards with

```
python3 process_data.py
```

which will print out the results of Table 1.

## Debugging
Many of the nodes have been combined into single launch files for ease of use. However, additional aliases have been included to run these nodes separately when debugging.

1. To get human states from gazebo and to find the closest obstacle points to each robot
```
rcsetup input_file:=<setup_file>

```

2. To start the user controller for multiple robots:
```
multi_rcbf
```
with the configuration specified in ```src/social_navigation/social_navigation/configs/case_config.yaml```

3. When the controller status is ONLINE, run the following command to set goal and run controller simulation
```
rcpub
```

4. To manage the task assignment for each agent:
```
rcset input_file:=<setup_file>
```

## Data Collection
The TravelTimeCollector node in travel_time_collector.py has been provided in order to collect travel time data. This can be run with:
```
rctimecollect -p time_collection_params:=<params_file> -p save_file:=<save_file>
```
where <params_file> is the name of a json file containing the number of iterations, save mode, desired format, map locations, and location ids and <save_file> is where the travel time information should be saved.

## Scenic Integration

To integrate with Scenic, navigate to the src folder then install with the following commands:
```
git clone git:github.com:Kai-X-Org/ScenicROS2.git
cd ScenicROS2
python3 -m pip install -e .
```

The bookshelf example can be run with
```
cd src/scenic/simulators/Gazebo
scenic test.scenic --simulate
```

Further documentation can be found on the [documentation page](https://docs.scenic-lang.org/en/latest/). <|MERGE_RESOLUTION|>--- conflicted
+++ resolved
@@ -26,7 +26,6 @@
 
 Then to build the environment, run
 ```
-<<<<<<< HEAD
 # For WSL2
 COMPOSE_PROFILES=wsl docker-compose up 
 # For Linux
@@ -34,11 +33,6 @@
 
 docker compose up -d
 docker exec -it multi-robot-task-allocation-stack-ros-1 bash
-=======
-docker compose --profile <service> build
-docker compose --profile <service> up -d
-docker exec -it docker-ros-<service>-1 bash
->>>>>>> 8093ace8
 ```
 from the highest level of the repository where `<service>` is `ubuntu` or `wsl` depending on your operating system.
 
