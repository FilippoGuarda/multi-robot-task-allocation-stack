--- conflicted
+++ resolved
@@ -30,23 +30,10 @@
     ros-humble-navigation2 \
     ros-humble-nav2-bringup \
     ros-humble-turtlebot3* \
-<<<<<<< HEAD
     ros-humble-nav2-simple-commander \ 
     ros-humble-rqt-tf-tree \
     ros-humble-topic-tools \
     && rm -rf /var/lib/apt/lists/* 
-=======
-    ros-humble-nav2-simple-commander \
-    mesa-utils \
-    libglu1-mesa-dev \
-    libgl1-mesa-dri \
-    libgl1-mesa-glx \
-    freeglut3-dev \
-    mesa-common-dev \
-    nvidia-opencl-dev \
-    && rm -rf /var/lib/apt/lists/* 
-
->>>>>>> e0eee711
 
 # Python setup
 RUN curl -sS https://bootstrap.pypa.io/get-pip.py | python3.10
